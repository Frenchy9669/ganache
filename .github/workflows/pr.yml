--- conflicted
+++ resolved
@@ -10,13 +10,8 @@
     strategy:
       fail-fast: false
       matrix:
-<<<<<<< HEAD
-        node: [12.0.0, 12.x, 14.x, 16.x, 18.x]
+        node: [14.0.0, 14.x, 16.x, 18.x]
         os: [windows-2022, ubuntu-18.04, ubuntu-20.04, macos-11]
-=======
-        node: [14.0.0, 14.x, 16.x, 18.x]
-        os: [windows-2019, ubuntu-18.04, ubuntu-20.04, macos-11]
->>>>>>> 0a061529
         exclude:
           # Node v18 does not run on ubuntu-18.04: https://github.com/nodejs/node/issues/42351#issuecomment-1068424442
           - os: ubuntu-18.04
