--- conflicted
+++ resolved
@@ -57,15 +57,9 @@
     "@filecoin-shipyard/lotus-client-provider-browser": "0.0.14",
     "@filecoin-shipyard/lotus-client-rpc": "0.2.0",
     "@filecoin-shipyard/lotus-client-schema": "2.0.0",
-<<<<<<< HEAD
-    "@ganache/filecoin-options": "0.1.1-canary.1338",
-    "@ganache/utils": "0.1.1-canary.1338",
-    "@trufflesuite/uws-js-unofficial": "18.14.0-unofficial.10",
-=======
     "@ganache/filecoin-options": "0.1.1-canary.1339",
     "@ganache/utils": "0.1.1-canary.1339",
-    "@trufflesuite/uws-js-unofficial": "18.14.0-unofficial.9",
->>>>>>> 17a7161f
+    "@trufflesuite/uws-js-unofficial": "18.14.0-unofficial.10",
     "@types/bn.js": "5.1.0",
     "@types/deep-equal": "1.0.1",
     "@types/levelup": "4.3.0",
