--- conflicted
+++ resolved
@@ -58,14 +58,9 @@
     "@filecoin-shipyard/lotus-client-provider-browser": "0.0.14",
     "@filecoin-shipyard/lotus-client-rpc": "0.2.0",
     "@filecoin-shipyard/lotus-client-schema": "2.0.0",
-<<<<<<< HEAD
-    "@ganache/filecoin-options": "0.4.2",
-    "@ganache/options": "0.4.2",
-    "@ganache/utils": "0.4.2",
-=======
     "@ganache/filecoin-options": "0.5.1",
+    "@ganache/options": "0.5.1",
     "@ganache/utils": "0.5.1",
->>>>>>> 3a776b5b
     "@trufflesuite/uws-js-unofficial": "20.10.0-unofficial.1",
     "@types/abstract-leveldown": "7.2.0",
     "@types/bn.js": "5.1.0",
