<<<<<<< HEAD
import { Account, Address, QUANTITY, Tag } from "@ganache/ethereum-utils";
import Trie from "merkle-patricia-tree/baseTrie";
=======
import { KECCAK256_NULL } from "ethereumjs-util";
import { Account, EthereumRawAccount, Tag } from "@ganache/ethereum-utils";
import { utils, Quantity, Data } from "@ganache/utils";
import { Address } from "@ganache/ethereum-address";
import { decode } from "@ganache/rlp";
>>>>>>> 3adb3c3d
import Blockchain from "../blockchain";

const { RPCQUANTITY_ZERO, BUFFER_EMPTY } = utils;

export default class AccountManager {
  #blockchain: Blockchain;

  constructor(blockchain: Blockchain) {
    this.#blockchain = blockchain;
  }

  public async get(
    address: Address,
    blockNumber: Buffer | Tag = Tag.LATEST
  ): Promise<Account | null> {
    const raw = await this.getRaw(address, blockNumber);
    if (raw == null) return null;
    return Account.fromBuffer(raw);
  }

  public async getRaw(
    address: Address,
<<<<<<< HEAD
    blockNumber: QUANTITY | Buffer | Tag = Tag.LATEST
  ): Promise<Buffer> {
    const blockchain = this.#blockchain;
    const block = await blockchain.blocks.get(blockNumber);
    const trieCopy = new Trie(this.#trie, block.header.stateRoot.toBuffer());
    return new Promise((resolve, reject) => {
      trieCopy.get(keccak(address.toBuffer()), (err: Error, data: Buffer) => {
        if (err) return reject(err);
        resolve(data);
      });
    });
=======
    blockNumber: string | Buffer | Tag = Tag.LATEST
  ): Promise<Buffer | null> {
    const { trie, blocks } = this.#blockchain;

    // get the block, its state root, and the trie at that state root
    const { stateRoot, number } = (await blocks.get(blockNumber)).header;
    const trieCopy = trie.copy(false);
    trieCopy.setContext(stateRoot.toBuffer(), null, number);

    // get the account from the trie
    return await trieCopy.get(address.toBuffer());
  }

  public async getStorageAt(
    address: Address,
    key: Buffer,
    blockNumber: Buffer | Tag = Tag.LATEST
  ) {
    const { trie, blocks } = this.#blockchain;

    // get the block, its state root, and the trie at that state root
    const { stateRoot, number } = (await blocks.get(blockNumber)).header;
    const trieCopy = trie.copy(false);
    trieCopy.setContext(stateRoot.toBuffer(), address.toBuffer(), number);

    // get the account from the trie
    return await trieCopy.get(key);
>>>>>>> 3adb3c3d
  }

  public async getNonce(
    address: Address,
    blockNumber: QUANTITY | Buffer | Tag = Tag.LATEST
  ): Promise<Quantity> {
    const data = await this.getRaw(address, blockNumber);

    if (data == null) return RPCQUANTITY_ZERO;

    const [nonce] = decode<EthereumRawAccount>(data);
    return nonce.length === 0 ? RPCQUANTITY_ZERO : Quantity.from(nonce);
  }

  public async getBalance(
    address: Address,
    blockNumber: QUANTITY | Buffer | Tag = Tag.LATEST
  ): Promise<Quantity> {
    const data = await this.getRaw(address, blockNumber);

    if (data == null) return RPCQUANTITY_ZERO;

    const [, balance] = decode<EthereumRawAccount>(data);
    return balance.length === 0 ? RPCQUANTITY_ZERO : Quantity.from(balance);
  }

  public async getCode(
    address: Address,
    blockNumber: string | Buffer | Tag = Tag.LATEST
  ): Promise<Data> {
    const data = await this.getRaw(address, blockNumber);

    if (data == null) return Data.from(BUFFER_EMPTY);

    const [, , , codeHash] = decode<EthereumRawAccount>(data);
    if (codeHash.equals(KECCAK256_NULL)) return Data.from(BUFFER_EMPTY);
    else return this.#blockchain.trie.db.get(codeHash).then(Data.from);
  }
}<|MERGE_RESOLUTION|>--- conflicted
+++ resolved
@@ -1,13 +1,9 @@
-<<<<<<< HEAD
-import { Account, Address, QUANTITY, Tag } from "@ganache/ethereum-utils";
+import { Account, EthereumRawAccount, QUANTITY, Tag } from "@ganache/ethereum-utils";
 import Trie from "merkle-patricia-tree/baseTrie";
-=======
 import { KECCAK256_NULL } from "ethereumjs-util";
-import { Account, EthereumRawAccount, Tag } from "@ganache/ethereum-utils";
 import { utils, Quantity, Data } from "@ganache/utils";
 import { Address } from "@ganache/ethereum-address";
 import { decode } from "@ganache/rlp";
->>>>>>> 3adb3c3d
 import Blockchain from "../blockchain";
 
 const { RPCQUANTITY_ZERO, BUFFER_EMPTY } = utils;
@@ -30,20 +26,7 @@
 
   public async getRaw(
     address: Address,
-<<<<<<< HEAD
-    blockNumber: QUANTITY | Buffer | Tag = Tag.LATEST
-  ): Promise<Buffer> {
-    const blockchain = this.#blockchain;
-    const block = await blockchain.blocks.get(blockNumber);
-    const trieCopy = new Trie(this.#trie, block.header.stateRoot.toBuffer());
-    return new Promise((resolve, reject) => {
-      trieCopy.get(keccak(address.toBuffer()), (err: Error, data: Buffer) => {
-        if (err) return reject(err);
-        resolve(data);
-      });
-    });
-=======
-    blockNumber: string | Buffer | Tag = Tag.LATEST
+    blockNumber: QUANTITY | Tag = Tag.LATEST
   ): Promise<Buffer | null> {
     const { trie, blocks } = this.#blockchain;
 
@@ -70,7 +53,6 @@
 
     // get the account from the trie
     return await trieCopy.get(key);
->>>>>>> 3adb3c3d
   }
 
   public async getNonce(
