import { Address } from "@ganache/ethereum-address";
import { keccak, BUFFER_EMPTY, Quantity, Data } from "@ganache/utils";
import Blockchain from "../blockchain";
import AccountManager from "../data-managers/account-manager";
import { GanacheTrie } from "../helpers/trie";
import { CheckpointDB } from "@ethereumjs/trie";

import * as lexico from "./lexicographic-key-codec";
import { encode } from "@ganache/rlp";
import { Account } from "@ganache/ethereum-utils";
import { KECCAK256_NULL } from "@ethereumjs/util";
import { TrieDB } from "../trie-db";
import { GanacheLevelUp } from "../database";

const DELETED_VALUE = Buffer.allocUnsafe(1).fill(1);
const GET_CODE = "eth_getCode";
const GET_NONCE = "eth_getTransactionCount";
const GET_BALANCE = "eth_getBalance";
const GET_STORAGE_AT = "eth_getStorageAt";

const MetadataSingletons = new WeakMap<TrieDB, GanacheLevelUp>();

const LEVELDOWN_OPTIONS = {
  keyEncoding: "binary",
  valueEncoding: "binary"
};

function isEqualKey(encodedKey: Buffer, address: Buffer, key: Buffer) {
  const decodedKey = lexico.decode(encodedKey);
  const [_, keyAddress, deletedKey] = decodedKey;
  return keyAddress.equals(address) && deletedKey.equals(key);
}

export class ForkTrie extends GanacheTrie {
  private accounts: AccountManager;
  private address: Buffer | null = null;
  private isPreForkBlock = false;
  private forkBlockNumber: bigint;
  public blockNumber: Quantity;
  private checkpointedMetadata: CheckpointDB;
  /** The underlying database for `checkpointedMetadata */
  private metadataDB: GanacheLevelUp;

  constructor(db: TrieDB | null, root: Buffer, blockchain: Blockchain) {
    super(db, root, blockchain);
    this.accounts = blockchain.accounts;
    this.blockNumber = this.blockchain.fallback.blockNumber;
    this.forkBlockNumber = this.blockNumber.toBigInt();

    let metadataDB = MetadataSingletons.get(db);
    if (!metadataDB) {
      metadataDB = db.sublevel("f", LEVELDOWN_OPTIONS);
      MetadataSingletons.set(db, metadataDB);
    }
    this.metadataDB = metadataDB;

    this.checkpointedMetadata = new CheckpointDB(new TrieDB(this.metadataDB));
  }

  checkpoint() {
    super.checkpoint();
    this.checkpointedMetadata.checkpoint(this.root());
  }
  async commit() {
    await Promise.all([super.commit(), this.checkpointedMetadata.commit()]);
  }
  async revert() {
    await Promise.all([super.revert(), this.checkpointedMetadata.revert()]);
  }

  setContext(stateRoot: Buffer, address: Buffer, blockNumber: Quantity) {
    this._root = stateRoot;
    this.address = address;
    this.blockNumber = blockNumber;
    this.isPreForkBlock = blockNumber.toBigInt() < this.forkBlockNumber;
  }

  async put(key: Buffer, val: Buffer): Promise<void> {
    return super.put(key, val);
  }

  /**
   * Removes saved metadata from the given block range (inclusive)
   * @param startBlockNumber - (inclusive)
   * @param endBlockNumber - (inclusive)
   */
  public async revertMetaData(
    startBlockNumber: Quantity,
    endBlockNumber: Quantity
  ) {
    const db = this.metadataDB;
    const stream = db.createKeyStream({
      gte: lexico.encode([startBlockNumber.toBuffer()]),
      lt: lexico.encode([
        Quantity.from(endBlockNumber.toBigInt() + 1n).toBuffer()
      ])
    });
    const batch = db.batch();
    for await (const key of stream) {
      batch.del(key);
    }
    await batch.write();
  }

  private createDelKey(key: Buffer) {
    const blockNum = this.blockNumber.toBuffer();
    return lexico.encode([blockNum, this.address, key]);
  }

  // key to block number
  _deletedKeys = new Map<string, bigint>();
  // this only needs to check whether the key was deleted in a fork _before_ the current block
  // if it subsequently gets re-set, then it won't really matter
  private async keyWasDeleted(key: Buffer) {
    const deletedBlockNumber = this._deletedKeys.get(Data.toString(key));
    if (deletedBlockNumber !== undefined) {
      const currentBlockNumber = this.blockNumber.toBigInt();
      const wasDeleted = currentBlockNumber >= deletedBlockNumber;
      return wasDeleted;
    }
    return false;
  }

  // note: this function is a slightly modified version of
  // https://github.com/ethereumjs/ethereumjs-monorepo/blob/34f3dcdf37d2fbeffeb41dc3de693f59b91c46bc/packages/trie/src/trie/trie.ts#L218

  async del(key: Buffer) {
    this._deletedKeys.set(Data.toString(key), this.blockNumber.toBigInt());
    const path = keccak(key);
    const { node, stack } = await this.findPath(path);
    if (node) {
      await this._deleteNode(path, stack);
      await this.persistRoot();
    }
<<<<<<< HEAD
=======
    this.cache.delete(key);
    this._lock.release();
>>>>>>> 89fec92b
  }

  /**
   * Gets an account from the fork/fallback.
   *
   * @param address - the address of the account
   * @param blockNumber - the block number at which to query the fork/fallback.
   * @param stateRoot - the state root at the given blockNumber
   */
  private accountFromFallback = async (
    address: Address,
    blockNumber: Quantity
  ) => {
    const { fallback } = this.blockchain;

    const number =
      this.blockchain.fallback.selectValidForkBlockNumber(blockNumber);

    // get nonce, balance, and code from the fork/fallback
    const codeProm = fallback.request<string>(GET_CODE, [address, number]);
    const promises = [
      fallback.request<string>(GET_NONCE, [address, number]),
      fallback.request<string>(GET_BALANCE, [address, number]),
      null
    ] as [nonce: Promise<string>, balance: Promise<string>, put: Promise<void>];

    // create an account so we can serialize everything later
    const account = new Account(address);

    // because code requires additional asynchronous processing, we await and
    // process it ASAP
    try {
      const codeHex = await codeProm;
      if (codeHex !== "0x") {
        const code = Data.toBuffer(codeHex);
        // the codeHash is just the keccak hash of the code itself
        account.codeHash = keccak(code);
        if (!account.codeHash.equals(KECCAK256_NULL)) {
          // insert the code directly into the database with a key of `codeHash`
          promises[2] = this.db.put(account.codeHash, code);
        }
      }
    } catch (e) {
      // Since we fired off some promises that may throw themselves we need to
      // catch these errors and discard them.
      Promise.all(promises).catch(e => {});
      throw e;
    }

    // finally, set the `nonce` and `balance` on the account before returning
    // the serialized data
    const [nonce, balance] = await Promise.all(promises);
    account.nonce =
      nonce === "0x0" ? Quantity.Empty : Quantity.from(nonce, true);
    account.balance =
      balance === "0x0" ? Quantity.Empty : Quantity.from(balance);

    return account.serialize();
  };

  private storageFromFallback = async (
    address: Buffer,
    key: Buffer,
    blockNumber: Quantity
  ) => {
    const result = await this.blockchain.fallback.request<string>(
      GET_STORAGE_AT,
      [
        `0x${address.toString("hex")}`,
        `0x${key.toString("hex")}`,
        this.blockchain.fallback.selectValidForkBlockNumber(blockNumber)
      ]
    );
    if (!result) return null;

    // remove the `0x` and all leading 0 pairs:
    const compressed = result.replace(/^0x(00)*/, "");
    const buf = Buffer.from(compressed, "hex");
    return encode(buf);
  };

  private cache: Map<Buffer, Buffer> = new Map();

  async get(key: Buffer): Promise<Buffer> {
    let value = this.cache.get(key);
    if (value !== undefined) return value;

    value = await super.get(key);
    if (value != null) return value;

    // since we don't have this key in our local trie check if we've have
    // deleted it (locally)
    // we only check if the key was deleted (locally) for state tries _after_
    // the fork block because we can't possibly delete keys _before_ the fork
    // block, since those happened before ganache was even started
    // This little optimization can cut debug_traceTransaction time _in half_.
    if (await this.keyWasDeleted(key)) return null;

    if (this.address === null) {
      // if the trie context's address isn't set, our key represents an address:
      value = await this.accountFromFallback(
        Address.from(key),
        this.blockNumber
      );
    } else {
      // otherwise the key represents storage at the given address:
      value = await this.storageFromFallback(
        this.address,
        key,
        this.blockNumber
      );
    }
    // fire and forget this store write, as it's not critical that it succeeds
    // since we can always fall back to the fork/fallback
    this.cache.set(key, value);
    return value;
  }

  /**
   * Returns a copy of the underlying trie with the interface of ForkTrie.
   * @param includeCheckpoints - If true and during a checkpoint, the copy will
   * contain the checkpointing metadata and will use the same scratch as
   * underlying db.
   */
  copy(includeCheckpoints: boolean = true) {
    const secureTrie = new ForkTrie(
      this.db.copy(),
      this.root(),
      this.blockchain
    );
    secureTrie.accounts = this.accounts;
    secureTrie.address = this.address;
    secureTrie.blockNumber = this.blockNumber;
    if (includeCheckpoints && this.hasCheckpoints()) {
      secureTrie._db.checkpoints = [...this._db.checkpoints];

      // Our metadata checkpoints need to be the same reference to the
      // parent's metadata checkpoints so that we can continue to track these
      // changes on this copy, otherwise deletions made to a contract's storage
      // may not be tracked.
      // Note: db.checkpoints don't need this same treatment because of the way
      // the statemanager uses a contract's trie: it doesn't ever save to it.
      // Instead, it saves to its own internal cache, which eventually gets
      // reverted or committed (flushed). Our metadata doesn't utilize a central
      // cache.
      secureTrie.checkpointedMetadata.checkpoints =
        this.checkpointedMetadata.checkpoints;
    }
    return secureTrie;
  }
}<|MERGE_RESOLUTION|>--- conflicted
+++ resolved
@@ -125,6 +125,7 @@
   // https://github.com/ethereumjs/ethereumjs-monorepo/blob/34f3dcdf37d2fbeffeb41dc3de693f59b91c46bc/packages/trie/src/trie/trie.ts#L218
 
   async del(key: Buffer) {
+    await this._lock.acquire();
     this._deletedKeys.set(Data.toString(key), this.blockNumber.toBigInt());
     const path = keccak(key);
     const { node, stack } = await this.findPath(path);
@@ -132,11 +133,8 @@
       await this._deleteNode(path, stack);
       await this.persistRoot();
     }
-<<<<<<< HEAD
-=======
     this.cache.delete(key);
     this._lock.release();
->>>>>>> 89fec92b
   }
 
   /**
