--- conflicted
+++ resolved
@@ -1,10 +1,6 @@
-<<<<<<< HEAD
-import type { StateManager } from "@ethereumjs/vm/dist/state";
-import { Account, Address } from "ethereumjs-util";
-=======
-import { Account, Address } from "@ethereumjs/util";
+import { Account } from "@ethereumjs/util";
 import { EEIInterface } from "@ethereumjs/evm";
->>>>>>> 8016f7c0
+import { Address } from "@ganache/ethereum-address";
 
 const NUM_PRECOMPILES = 18;
 /**
@@ -29,10 +25,7 @@
   // 20 bytes, the first 19 are 0, the last byte is the address
   const buf = Buffer.allocUnsafe(20).fill(0, 0, 19);
   buf[19] = i;
-  const address = {
-    buf,
-    equals: (a: { buf: Buffer }) => buf.equals(a.buf)
-  } as any;
+  const address = new Address(buf);
   accountCache.set(i, address);
   return address;
 };
@@ -41,37 +34,14 @@
  * Puts the precompile accounts into the state tree
  * @param eei -
  */
-<<<<<<< HEAD
-export const activatePrecompiles = async (stateManager: StateManager) => {
-  await stateManager.checkpoint();
-  const cache = (stateManager as any)._cache;
-  for (const account of getPrecompiles()) {
-    cache.put(account, PRECOMPILED_ACCOUNT);
-    stateManager.touchAccount(account as any);
-=======
 export const activatePrecompiles = async (eei: EEIInterface) => {
   await eei.checkpoint();
-  for (let i = 1; i <= NUM_PRECOMPILES; i++) {
-    const account = makeAccount(i);
+  for (const account of getPrecompiles()) {
     eei.putAccount(account, PRECOMPILED_ACCOUNT);
->>>>>>> 8016f7c0
   }
   await eei.commit();
 };
 
-<<<<<<< HEAD
 export function* getPrecompiles() {
   for (let i = 1; i <= NUM_PRECOMPILES; i++) yield getOrCreateAccount(i);
-}
-=======
-/**
- * Puts the precompile accounts into the warmed addresses
- * @param eei -
- */
-export const warmPrecompiles = async (eei: EEIInterface) => {
-  for (let i = 1; i <= NUM_PRECOMPILES; i++) {
-    const account = makeAccount(i);
-    eei.addWarmedAddress(account.buf);
-  }
-};
->>>>>>> 8016f7c0
+}