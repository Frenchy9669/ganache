--- conflicted
+++ resolved
@@ -17,14 +17,8 @@
     super({
       db,
       root,
-<<<<<<< HEAD
-      useRootPersistence: true,
+      useRootPersistence: false,
       useKeyHashing: true
-=======
-      useRootPersistence: false,
-      useKeyHashing: true,
-      useKeyHashingFunction: keyHashingFunction
->>>>>>> fddcae11
     });
     this.blockchain = blockchain;
     this.db = db;
