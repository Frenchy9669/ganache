import assert from "assert";
import { EthereumProvider } from "../../../src/provider";
import getProvider from "../../helpers/getProvider";
import compile, { CompileOutput } from "../../helpers/compile";
import { join } from "path";
import { BUFFER_32_ZERO, BUFFER_EMPTY, Data, Quantity } from "@ganache/utils";
import { CallError } from "@ganache/ethereum-utils";
import Blockchain from "../../../src/blockchain";
import Wallet from "../../../src/wallet";
import { Address } from "@ganache/ethereum-address";
<<<<<<< HEAD
import { Address as EthereumJsAddress } from "ethereumjs-util";
import { SimulationTransaction } from "../../../src/helpers/simulations";
=======
import { SimulationTransaction } from "../../../src/helpers/run-call";
>>>>>>> 8016f7c0
import { Block, RuntimeBlock } from "@ganache/ethereum-block";
import {
  LegacyRpcTransaction,
  TransactionFactory
} from "@ganache/ethereum-transaction";
import { EthereumOptionsConfig } from "@ganache/ethereum-options";
import { GanacheTrie } from "../../../src/helpers/trie";
import { Transaction } from "@ganache/ethereum-transaction";

const encodeValue = (val: number | string) => {
  return Quantity.toBuffer(val).toString("hex").padStart(64, "0");
};

async function deployContract(provider, from, code) {
  await provider.send("eth_subscribe", ["newHeads"]);
  const transactionHash = await provider.send("eth_sendTransaction", [
    {
      from,
      data: code,
      gas: "0xfffff"
    } as any
  ]);
  await provider.once("message");

  const receipt = await provider.send("eth_getTransactionReceipt", [
    transactionHash
  ]);

  return receipt.contractAddress;
}

describe("api", () => {
  describe("eth", () => {
    describe("call", () => {
      describe("normal operation", () => {
        let contract: CompileOutput;
        let provider: EthereumProvider;
        let from, to: string;
        let contractAddress: string;
        let tx: Transaction;

        before("compile", () => {
          contract = compile(join(__dirname, "./contracts/EthCall.sol"), {
            contractName: "EthCall"
          });
        });

        before(async () => {
          provider = await getProvider({ wallet: { deterministic: true } });
          [from, to] = await provider.send("eth_accounts");

          contractAddress = await deployContract(provider, from, contract.code);

          tx = {
            from,
            to: contractAddress,
            data: "0x3fa4f245" // code for the "value" of the contract
          };
        });

        after(async () => {
          provider && (await provider.disconnect());
        });

        it("executes a message call", async () => {
          const result = await provider.send("eth_call", [tx, "latest"]);
          // gets the contract's "value", which should be 5
          assert.strictEqual(Quantity.toNumber(result), 5);
        });

        it("does not create a transaction on the chain", async () => {
          const beforeCall = await provider.send("eth_getBlockByNumber", [
            "latest"
          ]);
          await provider.send("eth_call", [tx, "latest"]);
          const afterCall = await provider.send("eth_getBlockByNumber", [
            "latest"
          ]);
          assert.strictEqual(beforeCall.number, afterCall.number);
        });

        it("allows legacy 'gasPrice' based transactions", async () => {
          const tx = {
            from,
            to: contractAddress,
            data: "0x3fa4f245",
            gasPrice: "0x1"
          };
          const result = await provider.send("eth_call", [tx, "latest"]);
          // we can still get the result when the gasPrice is set
          assert.strictEqual(Quantity.toNumber(result), 5);
        });

        it("allows eip-1559 fee market transactions", async () => {
          const tx: Transaction = {
            from,
            to: contractAddress,
            data: "0x3fa4f245",
            maxFeePerGas: "0xff",
            maxPriorityFeePerGas: "0xff"
          };

          const result = await provider.send("eth_call", [tx, "latest"]);
          // we can still get the result when the maxFeePerGas/maxPriorityFeePerGas are set
          assert.strictEqual(Quantity.toNumber(result), 5);
        });

        it("allows gas price to be omitted", async () => {
          const result = await provider.send("eth_call", [tx, "latest"]);
          // we can get the value if no gas info is given at all
          assert.strictEqual(Quantity.toNumber(result), 5);
        });

        it("rejects transactions that specify both legacy and eip-1559 transaction fields", async () => {
          // `any` because this tests how we handle an invalid transaction
          const tx: any = {
            from,
            to: contractAddress,
            data: "0x3fa4f245",
            maxFeePerGas: "0xff",
            maxPriorityFeePerGas: "0xff",
            gasPrice: "0x1"
          };
          const ethCallProm = provider.send("eth_call", [tx, "latest"]);
          await assert.rejects(
            ethCallProm,
            new Error(
              "both gasPrice and (maxFeePerGas or maxPriorityFeePerGas) specified"
            ),
            "didn't reject transaction with both legacy and eip-1559 gas fields"
          );
        });

        it("does not return an empty result for transactions with insufficient gas", async () => {
          const tx = {
            from,
            to: contractAddress,
            data: "0x3fa4f245",
            gasLimit: "0xf"
          };
          await assert.rejects(provider.send("eth_call", [tx, "latest"]), {
            message: "VM Exception while processing transaction: out of gas"
          });
        });

        it("rejects transactions with insufficient gas", async () => {
          const provider = await getProvider({
            wallet: { deterministic: true }
          });
          const tx = {
            from,
            input: contract.code,
            gas: "0xf"
          };
          const ethCallProm = provider.send("eth_call", [tx, "latest"]);
          const result = {
            execResult: {
              exceptionError: { error: "out of gas" },
              returnValue: BUFFER_EMPTY,
              runState: { programCounter: 0 }
            }
          } as any;
          // the vm error should propagate through to here
          await assert.rejects(
            ethCallProm,
            new CallError(result),
            "didn't reject transaction with insufficient gas"
          );
        });

        it("uses the correct baseFee", async () => {
          const block = await provider.send("eth_getBlockByNumber", ["latest"]);
          const tx = {
            from,
            to: contractAddress,
            data: `0x${contract.contract.evm.methodIdentifiers["getBaseFee()"]}`
          };
          const result = await provider.send("eth_call", [tx, "latest"]);
          assert.strictEqual(BigInt(result), BigInt(block.baseFeePerGas));
        });

        it("returns string data property on revert error", async () => {
          const tx = {
            from,
            to: contractAddress,
            data: `0x${contract.contract.evm.methodIdentifiers["doARevert()"]}`
          };
          const revertString =
            "0x08c379a000000000000000000000000000000000000000000000000000000000000000200000000000000000000000000000000000000000000000000000000000000011796f75206172652061206661696c757265000000000000000000000000000000";
          await assert.rejects(provider.send("eth_call", [tx, "latest"]), {
            message:
              "VM Exception while processing transaction: revert you are a failure",
            data: revertString
          });
        });
      });

      describe("vm state overrides", () => {
        let provider: EthereumProvider;
        let from, to, addr, encodedAddr: string;
        let contract: CompileOutput;
        let methods: { [methodName: string]: string };
        let contractAddress: string;

        before("compile", () => {
          contract = compile(join(__dirname, "./contracts/Inspector.sol"), {
            contractName: "Inspector"
          });
          methods = contract.contract.evm.methodIdentifiers;
        });

        beforeEach(async () => {
          provider = await getProvider({
            chain: { vmErrorsOnRPCResponse: true }
          });
          [from, to, addr] = await provider.send("eth_accounts");
          encodedAddr = encodeValue(addr);
          contractAddress = await deployContract(provider, from, contract.code);
        });

        async function callContract(data, overrides) {
          return await provider.send("eth_call", [
            {
              from,
              to: contractAddress,
              data
            },
            "latest",
            overrides
          ]);
        }

        it("allows override of account nonce", async () => {
          // this is a kind of separate test case from the rest, since we can't easily
          // access an account's nonce in solidity. instead, we'll use the override to
          // set the account's nonce high and send a contract creating transaction. the
          // contract address is generated using the account's nonce, so it should be
          // different from the same eth_call made without overriding the nonce
          const simpleSol =
            "0000000000000000000000000000000000000000000000000000000000000020000000000000000000000000000000000000000000000000000000000000009e6080604052600560008190555060858060196000396000f3fe6080604052348015600f57600080fd5b506004361060285760003560e01c80633fa4f24514602d575b600080fd5b60336049565b6040518082815260200191505060405180910390f35b6000548156fea26469706673582212200897f7766689bf7a145227297912838b19bcad29039258a293be78e3bf58e20264736f6c63430007040033";
          const data = `0x${methods["createContract(bytes)"]}${simpleSol}`;
          const override = { [contractAddress]: { nonce: "0xff" } };
          // call to contract factory function with sender account's nonce set to `0xff`
          const overrideNonceAddress = await provider.send("eth_call", [
            {
              from: addr,
              to: contractAddress,
              gas: "0xfffffff",
              data
            },
            "latest",
            override
          ]);
          const overrideNonceAddress1 = await provider.send("eth_call", [
            {
              from: addr,
              to: contractAddress,
              gas: "0xfffffff",
              data
            },
            "latest",
            override
          ]);
          // call to contract factory function with sender account's nonce not over written
          const defaultNonceAddress = await provider.send("eth_call", [
            {
              from: addr,
              to: contractAddress,
              gas: "0xfffffff",
              data
            },
            "latest"
          ]);
          // sanity check: when using the same account nonce, we can repeatedly generate the same contract address
          assert.strictEqual(overrideNonceAddress, overrideNonceAddress1);
          // the address generated depends on the nonce, so the two are difference
          assert.notEqual(overrideNonceAddress, defaultNonceAddress);
        }).timeout(0);

        it("allows override of account code", async () => {
          const data = `0x${methods["getCode(address)"]}${encodedAddr}`;
          const override = { [addr]: { code: "0x123456" } };
          const code = await callContract(data, override);
          assert.strictEqual(
            code,
            "0x000000000000000000000000000000000000000000000000000000000000002000000000000000000000000000000000000000000000000000000000000000031234560000000000000000000000000000000000000000000000000000000000"
          );
        });

        it("allows override of account balance", async () => {
          const data = `0x${methods["getBalance(address)"]}${encodedAddr}`;
          const override = {
            [addr]: { balance: "0x1e240" }
          };
          const balance = await callContract(data, override);
          assert.strictEqual(
            balance,
            "0x000000000000000000000000000000000000000000000000000000000001e240"
          );
        });

        it("allows override of storage at a slot", async () => {
          const slot = `0000000000000000000000000000000000000000000000000000000000000001`;
          const data =
            "0xbaddad42baddad42baddad42baddad42baddad42baddad42baddad42baddad42";
          const contractData = `0x${methods["getStorageAt(uint256)"]}${slot}`;

          // the stateDiff override sets the value at the specified slot, leaving the rest of the storage
          // in tact
          const override = {
            [contractAddress]: { stateDiff: { [`0x${slot}`]: data } }
          };
          const storage = await callContract(contractData, override);
          assert.strictEqual(
            storage,
            "0xbaddad42baddad42baddad42baddad42baddad42baddad42baddad42baddad42"
          );
        });

        it("allows clearing of storage and writing at a slot", async () => {
          const slot = `0000000000000000000000000000000000000000000000000000000000000001`;
          const data =
            "0xbaddad42baddad42baddad42baddad42baddad42baddad42baddad42baddad42";
          const getStorageMethod = `0x${methods["getStorageAt(uint256)"]}${slot}`;
          // the state override clears all storage for the contract and sets the value specified at the slot
          const override = {
            [contractAddress]: { state: { [`0x${slot}`]: data } }
          };
          const storage = await callContract(getStorageMethod, override);
          assert.strictEqual(
            storage,
            "0xbaddad42baddad42baddad42baddad42baddad42baddad42baddad42baddad42"
          );
          // call the contract with the same overrides, but get a different storage slot. it should be cleared
          // out. (note, in the contract this storage slot is originally set to 1)
          const emptySlot = `0000000000000000000000000000000000000000000000000000000000000000`;
          const emptyData = `0x0000000000000000000000000000000000000000000000000000000000000000`;
          const getStorageMethod2 = `0x${methods["getStorageAt(uint256)"]}${emptySlot}`;
          const storage2 = await callContract(getStorageMethod2, override);
          assert.strictEqual(storage2, emptyData);
        });

        it("allows setting multiple overrides in one call", async () => {
          const slot1 = `0000000000000000000000000000000000000000000000000000000000000001`;
          const slot2 = `0000000000000000000000000000000000000000000000000000000000000002`;
          const data =
            "0xbaddad42baddad42baddad42baddad42baddad42baddad42baddad42baddad42";
          // create a combined set of overrides that we use for each of these calls
          const override = {
            [addr]: {
              balance: "0x1e240",
              code: "0x123456"
            },
            [contractAddress]: {
              stateDiff: { [`0x${slot1}`]: data, [`0x${slot2}`]: data }
            }
          };
          const getBalanceMethod = `0x${methods["getBalance(address)"]}${encodedAddr}`;
          const balance = await callContract(getBalanceMethod, override);
          assert.strictEqual(
            balance,
            "0x000000000000000000000000000000000000000000000000000000000001e240"
          );

          const getCodeMethod = `0x${methods["getCode(address)"]}${encodedAddr}`;
          const code = await callContract(getCodeMethod, override);
          assert.strictEqual(
            code,
            "0x000000000000000000000000000000000000000000000000000000000000002000000000000000000000000000000000000000000000000000000000000000031234560000000000000000000000000000000000000000000000000000000000"
          );

          const getStorageMethod1 = `0x${methods["getStorageAt(uint256)"]}${slot1}`;
          const getStorageMethod2 = `0x${methods["getStorageAt(uint256)"]}${slot2}`;
          const storage1 = await callContract(getStorageMethod1, override);
          const storage2 = await callContract(getStorageMethod2, override);
          assert.strictEqual(
            storage1,
            "0xbaddad42baddad42baddad42baddad42baddad42baddad42baddad42baddad42"
          );
          assert.strictEqual(
            storage2,
            "0xbaddad42baddad42baddad42baddad42baddad42baddad42baddad42baddad42"
          );
        });

        it("does not persist overrides", async () => {
          const slot = `0000000000000000000000000000000000000000000000000000000000000001`;
          const data =
            "0xbaddad42baddad42baddad42baddad42baddad42baddad42baddad42baddad42";
          // Simulate an unrelated call with overrides.
          const overrides = {
            [addr]: {
              balance: "0x1e240",
              code: "0x123456"
            },
            [contractAddress]: { nonce: "0xff", state: { [`0x${slot}`]: data } }
          };
          const getCodeMethod = `0x${methods["getCode(address)"]}${encodedAddr}`;
          const overrideCode = await callContract(getCodeMethod, overrides);

          const code = await callContract(getCodeMethod, {});
          // The overrides should not have persisted.
          const rawEmptyBytesEncoded =
            "0x00000000000000000000000000000000000000000000000000000000000000200000000000000000000000000000000000000000000000000000000000000000";
          assert.strictEqual(code, rawEmptyBytesEncoded);
          assert.notEqual(code, overrideCode);

          const getBalanceMethod = `0x${methods["getBalance(address)"]}${encodedAddr}`;
          const overrideBalance = await callContract(
            getBalanceMethod,
            overrides
          );
          const balance = await callContract(getBalanceMethod, {});
          const startBalance =
            "0x00000000000000000000000000000000000000000000003635c9adc5dea00000";
          assert.strictEqual(balance, startBalance);
          assert.notEqual(balance, overrideBalance);

          // this is hardcoded in the contract
          const getStorageMethod = `0x${methods["getStorageAt(uint256)"]}${slot}`;
          const overrideStorage = await callContract(
            getStorageMethod,
            overrides
          );
          const storage = await callContract(getStorageMethod, {});
          const dataAtSlot = `0x0000000000000000000000000000000000000000000000000000000000000002`;
          assert.strictEqual(storage, dataAtSlot);
          assert.notEqual(storage, overrideStorage);

          const simpleSol =
            "0000000000000000000000000000000000000000000000000000000000000020000000000000000000000000000000000000000000000000000000000000009e6080604052600560008190555060858060196000396000f3fe6080604052348015600f57600080fd5b506004361060285760003560e01c80633fa4f24514602d575b600080fd5b60336049565b6040518082815260200191505060405180910390f35b6000548156fea26469706673582212200897f7766689bf7a145227297912838b19bcad29039258a293be78e3bf58e20264736f6c63430007040033";
          const testNonceMethod = `0x${methods["createContract(bytes)"]}${simpleSol}`;
          const overrideTestContractAddress = await callContract(
            testNonceMethod,
            overrides
          );
          const testContractAddress = await callContract(testNonceMethod, {});
          assert.notEqual(testContractAddress, overrideTestContractAddress);
        });

        it("does not allow both state && stateDiff", async () => {
          const slot = `0000000000000000000000000000000000000000000000000000000000000001`;
          const data =
            "0xbaddad42baddad42baddad42baddad42baddad42baddad42baddad42baddad42";
          // the stateDiff override sets the value at the specified slot, leaving the rest of the storage
          // in tact
          const override = {
            [contractAddress]: {
              stateDiff: { [`0x${slot}`]: data },
              state: { [`0x${slot}`]: data }
            }
          };
          const getStorageMethod = `0x${methods["getStorageAt(uint256)"]}${slot}`;
          await assert.rejects(callContract(getStorageMethod, override), {
            message: "both state and stateDiff overrides specified"
          });
        });

        it("does not use invalid override, does use valid override data", async () => {
          const slot = `0000000000000000000000000000000000000000000000000000000000000001`;
          const data = `0xbaddad42baddad42baddad42baddad42baddad42baddad42baddad42baddad42`;
          const simpleSol =
            "0000000000000000000000000000000000000000000000000000000000000020000000000000000000000000000000000000000000000000000000000000009e6080604052600560008190555060858060196000396000f3fe6080604052348015600f57600080fd5b506004361060285760003560e01c80633fa4f24514602d575b600080fd5b60336049565b6040518082815260200191505060405180910390f35b6000548156fea26469706673582212200897f7766689bf7a145227297912838b19bcad29039258a293be78e3bf58e20264736f6c63430007040033";
          // to test clearing an account's code, we need another contract that has its code set.
          const contractAddress2 = await deployContract(
            provider,
            from,
            contract.code
          );
          const currentNonceGeneratedAddress = await callContract(
            `0x${methods["createContract(bytes)"]}${simpleSol}`,
            {}
          );
          const zeroNonceGeneratedAddress = await callContract(
            `0x${methods["createContract(bytes)"]}${simpleSol}`,
            { [contractAddress]: { nonce: "0x0" } }
          );
          const encodedContractAddress = encodeValue(contractAddress2);
          const tests = {
            balance: {
              junks: [
                {
                  junk: null,
                  expectedValue:
                    "0x00000000000000000000000000000000000000000000003635c9adc5dea00000"
                },
                {
                  junk: undefined,
                  expectedValue:
                    "0x00000000000000000000000000000000000000000000003635c9adc5dea00000"
                },
                {
                  junk: "",
                  expectedValue:
                    "0x0000000000000000000000000000000000000000000000000000000000000000"
                },
                {
                  junk: "123",
                  error: `Cannot wrap string value "123" as a json-rpc type; strings must be prefixed with "0x".`
                },
                {
                  junk: {},
                  error: `Cannot wrap a "object" as a json-rpc type`
                },
                {
                  junk: "0xa string",
                  error: `Cannot wrap string value "0xa string" as a json-rpc type; the input value contains an invalid hex character.`
                },
                {
                  junk: -9,
                  error: "Cannot wrap a negative value as a json-rpc type"
                },
                {
                  junk: "0x",
                  error: `Cannot wrap "0x" as a json-rpc Quantity type; strings must contain at least one hexadecimal character.`
                }
              ],
              contractMethod: `0x${methods["getBalance(address)"]}${encodedAddr}`
            },
            code: {
              junks: [
                {
                  junk: null,
                  expectedValue: (actual: string) => {
                    // maybe a bit lazy, but the "actual" will be encoded further,
                    // but if it includes this byteCode, it's probably safe
                    return actual.includes(
                      contract.contract.evm.deployedBytecode.object
                    );
                  }
                },
                {
                  junk: undefined,
                  expectedValue: (actual: string) => {
                    // maybe a bit lazy, but the "actual" will be encoded further,
                    // but if it includes this byteCode, it's probably safe
                    return actual.includes(
                      contract.contract.evm.deployedBytecode.object
                    );
                  }
                },
                {
                  junk: "",
                  expectedValue:
                    "0x00000000000000000000000000000000000000000000000000000000000000200000000000000000000000000000000000000000000000000000000000000000"
                },
                {
                  junk: "0x",
                  expectedValue:
                    "0x00000000000000000000000000000000000000000000000000000000000000200000000000000000000000000000000000000000000000000000000000000000"
                },
                {
                  junk: "123",
                  error: `Cannot wrap string value "123" as a json-rpc type; strings must be prefixed with "0x".`
                },
                {
                  junk: {},
                  error: `Cannot wrap a "object" as a json-rpc type`
                },
                {
                  junk: "0xa string",
                  error: `Cannot wrap string value "0xa string" as a json-rpc type; the input value contains an invalid hex character.`
                },
                {
                  junk: -9,
                  error: "Cannot wrap a negative value as a json-rpc type"
                }
              ],
              contractMethod: `0x${methods["getCode(address)"]}${encodedContractAddress}`
            },
            stateDiff: {
              junks: [
                {
                  junk: null,
                  error: `StateDiff override data not valid. Received: null`,
                  expectedValue: null
                },
                {
                  junk: undefined,
                  error: `StateDiff override data not valid. Received: undefined`
                },
                {
                  junk: "",
                  error: `Cannot wrap string value "" as a json-rpc type; strings must be prefixed with "0x".`
                },
                {
                  junk: "0x",
                  error: `StateDiff override data must be a 64 character hex string. Received 0 character string.`
                },
                {
                  junk: "0xbaddad42",
                  error: `StateDiff override data must be a 64 character hex string. Received 8 character string.`
                },
                {
                  junk: "123",
                  error: `Cannot wrap string value "123" as a json-rpc type; strings must be prefixed with "0x".`
                },
                {
                  junk: {},
                  error: `Cannot wrap a "object" as a json-rpc type`
                },
                {
                  junk: "0xnothexnothexnothexnothexnothexnothexnothexnothexnothexnothexnoth",
                  error: `Cannot wrap string value "0xnothexnothexnothexnothexnothexnothexnothexnothexnothexnothexnoth" as a json-rpc type; the input value contains an invalid hex character.`
                },
                {
                  junk: -9,
                  error: "Cannot wrap a negative value as a json-rpc type"
                },
                {
                  junk: "0x",
                  error:
                    "StateDiff override data must be a 64 character hex string. Received 0 character string."
                }
              ],
              contractMethod: `0x${methods["getStorageAt(uint256)"]}${slot}`
            },
            state: {
              junks: [
                {
                  junk: null,
                  error: `State override data not valid. Received: null`,
                  expectedValue: null
                },
                {
                  junk: undefined,
                  error: `State override data not valid. Received: undefined`
                },
                {
                  junk: "",
                  error: `Cannot wrap string value "" as a json-rpc type; strings must be prefixed with "0x".`
                },
                {
                  junk: "0x",
                  error: `State override data must be a 64 character hex string. Received 0 character string.`
                },
                {
                  junk: "0xbaddad42",
                  error: `State override data must be a 64 character hex string. Received 8 character string.`
                },
                {
                  junk: "123",
                  error: `Cannot wrap string value "123" as a json-rpc type; strings must be prefixed with "0x".`
                },
                {
                  junk: {},
                  error: `Cannot wrap a "object" as a json-rpc type`
                },
                {
                  // State override data must be 64 characters long in order to hit this validation
                  junk: "0xnothexnothexnothexnothexnothexnothexnothexnothexnothexnothexnoth",
                  error: `Cannot wrap string value "0xnothexnothexnothexnothexnothexnothexnothexnothexnothexnothexnoth" as a json-rpc type; the input value contains an invalid hex character.`
                },
                {
                  junk: -9,
                  error: "Cannot wrap a negative value as a json-rpc type"
                },
                {
                  junk: "0x",
                  error:
                    "State override data must be a 64 character hex string. Received 0 character string."
                }
              ],
              contractMethod: `0x${methods["getStorageAt(uint256)"]}${slot}`
            },
            stateDiffSlot: {
              junks: [
                {
                  junk: null,
                  error: `Cannot wrap string value "null" as a json-rpc type; strings must be prefixed with "0x".`,
                  expectedValue: null
                },
                {
                  junk: undefined,
                  error: `Cannot wrap string value "undefined" as a json-rpc type; strings must be prefixed with "0x".`
                },
                {
                  junk: "",
                  error: `Cannot wrap string value "" as a json-rpc type; strings must be prefixed with "0x".`
                },
                {
                  junk: "0x",
                  error: `StateDiff override slot must be a 64 character hex string. Received 0 character string.`
                },
                {
                  junk: "0xbaddad42",
                  error: `StateDiff override slot must be a 64 character hex string. Received 8 character string.`
                },
                {
                  junk: "123",
                  error: `Cannot wrap string value "123" as a json-rpc type; strings must be prefixed with "0x".`
                },
                {
                  junk: {},
                  error: `Cannot wrap string value "[object Object]" as a json-rpc type; strings must be prefixed with "0x".`
                },
                {
                  junk: "0xnothexnothexnothexnothexnothexnothexnothexnothexnothexnothexnoth",
                  error: `Cannot wrap string value "0xnothexnothexnothexnothexnothexnothexnothexnothexnothexnothexnoth" as a json-rpc type; the input value contains an invalid hex character.`
                },
                {
                  junk: -9,
                  error: `Cannot wrap string value "-9" as a json-rpc type; strings must be prefixed with "0x".`
                },
                {
                  junk: "0x",
                  error:
                    "StateDiff override slot must be a 64 character hex string. Received 0 character string."
                }
              ],
              contractMethod: `0x${methods["getStorageAt(uint256)"]}${slot}`
            },
            stateSlot: {
              junks: [
                {
                  junk: null,
                  error: `Cannot wrap string value "null" as a json-rpc type; strings must be prefixed with "0x".`,
                  expectedValue: null
                },
                {
                  junk: undefined,
                  error: `Cannot wrap string value "undefined" as a json-rpc type; strings must be prefixed with "0x".`
                },
                {
                  junk: "",
                  error: `Cannot wrap string value "" as a json-rpc type; strings must be prefixed with "0x".`
                },
                {
                  junk: "0x",
                  error: `State override slot must be a 64 character hex string. Received 0 character string.`
                },
                {
                  junk: "0xbaddad42",
                  error: `State override slot must be a 64 character hex string. Received 8 character string.`
                },
                {
                  junk: "123",
                  error: `Cannot wrap string value "123" as a json-rpc type; strings must be prefixed with "0x".`
                },
                {
                  junk: {},
                  error: `Cannot wrap string value "[object Object]" as a json-rpc type; strings must be prefixed with "0x".`
                },
                {
                  // State override must be 64 characters long in order to hit this validation
                  junk: "0xnothexnothexnothexnothexnothexnothexnothexnothexnothexnothexnoth",
                  error: `Cannot wrap string value "0xnothexnothexnothexnothexnothexnothexnothexnothexnothexnothexnoth" as a json-rpc type; the input value contains an invalid hex character.`
                },
                {
                  junk: -9,
                  error: `Cannot wrap string value "-9" as a json-rpc type; strings must be prefixed with "0x".`
                },
                {
                  junk: "0x",
                  error: `State override slot must be a 64 character hex string. Received 0 character string.`
                }
              ],
              contractMethod: `0x${methods["getStorageAt(uint256)"]}${slot}`
            },
            nonce: {
              junks: [
                {
                  junk: null,
                  expectedValue: currentNonceGeneratedAddress
                },
                {
                  junk: undefined,
                  expectedValue: currentNonceGeneratedAddress
                },
                {
                  junk: "",
                  expectedValue: zeroNonceGeneratedAddress
                },
                {
                  junk: "123",
                  error: `Cannot wrap string value "123" as a json-rpc type; strings must be prefixed with "0x".`
                },
                {
                  junk: {},
                  error: `Cannot wrap a "object" as a json-rpc type`
                },
                {
                  junk: "0xa string",
                  error: `Cannot wrap string value "0xa string" as a json-rpc type; the input value contains an invalid hex character.`
                },
                {
                  junk: -9,
                  error: "Cannot wrap a negative value as a json-rpc type"
                },
                {
                  junk: "0x",
                  error: `Cannot wrap "0x" as a json-rpc Quantity type; strings must contain at least one hexadecimal character.`
                }
              ],
              contractMethod: `0x${methods["createContract(bytes)"]}${simpleSol}`
            }
          };

          const getOverrideForType = (type: string, junk: any) => {
            switch (type) {
              case "balance":
                return { [addr]: { [type]: junk } };
              case "code":
                return { [contractAddress2]: { [type]: junk } };
              case "nonce":
                return { [contractAddress]: { [type]: junk } };
              case "state":
              case "stateDiff":
                return {
                  [contractAddress]: { [type]: { [`0x${slot}`]: junk } }
                };
              case "stateSlot":
                return {
                  [contractAddress]: { state: { [junk]: data } }
                };
              case "stateDiffSlot":
                return {
                  [contractAddress]: { stateDiff: { [junk]: data } }
                };
              default:
                return {};
            }
          };

          for (const [type, { contractMethod, junks }] of Object.entries(
            tests
          )) {
            for (const { junk, error, expectedValue } of junks) {
              const override = getOverrideForType(type, junk);
              const prom = callContract(contractMethod, override);
              if (error) {
                await assert.rejects(
                  prom,
                  new Error(error),
                  `Failed junk data validation for "${type}" override type with value "${junk}". Expected error: ${error}`
                );
              } else {
                if (typeof expectedValue === "string") {
                  assert.strictEqual(
                    await prom,
                    expectedValue,
                    `Failed junk data validation for "${type}" override type with value "${junk}".`
                  );
                } else {
                  assert(
                    expectedValue(await prom),
                    `Failed junk data validation for "${type}" override type with value "${junk}".`
                  );
                }
              }
            }
          }
        });
      });

      describe("changes are ephemeral", () => {
        let wallet: Wallet;
        let blockchain: Blockchain;
        let from: string, to: string;
        let simTx: SimulationTransaction;
        let parentBlock: Block;
        let gas: Quantity;
        let vmFromAddress: Address, vmToAddress: Address;
        let transaction: LegacyRpcTransaction;
        let privateKey: Data;

        beforeEach(async () => {
          const options = EthereumOptionsConfig.normalize({
            logging: { quiet: true }
          });
          wallet = new Wallet(options.wallet, options.logging);
          [from, to] = wallet.addresses;
          blockchain = new Blockchain(
            options,
            Address.from(wallet.addresses[0])
          );
          await blockchain.initialize(wallet.initialAccounts);

          // set up a simulation transaction
          parentBlock = blockchain.blocks.latest;
          const parentHeader = parentBlock.header;
          gas = Quantity.from("0xfffff");
          const block = new RuntimeBlock(
            parentHeader.number,
            parentHeader.parentHash,
            blockchain.coinbase,
            gas.toBuffer(),
            parentHeader.gasUsed.toBuffer(),
            parentHeader.timestamp,
            Quantity.One, // difficulty
            parentHeader.totalDifficulty,
            BUFFER_32_ZERO,
            parentHeader.baseFeePerGas.toBigInt()
          );
          vmFromAddress = Address.from(from);
          vmToAddress = Address.from(to);
          simTx = {
            from: vmFromAddress,
            to: vmToAddress,
            gas,
            gasPrice: Quantity.from("0xfffffffffff"),
            value: Quantity.from("0xffff"),
            data: Data.from("0xabcdef1234"),
            block: block
          };
          // set up a real transaction
          transaction = {
            from,
            to,
            gas: gas.toString(),
            gasPrice: "0xfffffffffff",
            value: "0xffff",
            data: "0xabcdef1234"
          };
          privateKey = wallet.unlockedAccounts.get(from);
        });

        const getDbData = async (
          trie: GanacheTrie
        ): Promise<[Buffer, Buffer][]> => {
          const dbData = [];
          const db = trie.db;
          const readStream = db.createReadStream({
            keys: true,
            values: true
          });

          for await (const pair of readStream) {
            dbData.push(pair);
          }
          return dbData;
        };

        const getBlockchainState = async () => {
          const trie = blockchain.trie.copy(true);
          const trieDbData = await getDbData(trie);
          const vm = await blockchain.createVmFromStateTrie(
            trie,
            false,
            blockchain.common
          );
          const fromState = await vm.stateManager.getAccount(vmFromAddress);
          const toState = await vm.stateManager.getAccount(vmToAddress);
          return { root: trie.root, db: trieDbData, fromState, toState };
        };

        it("does not persist changes to vm or state trie", async () => {
          // copy the trie, its database, the vm, and the accounts
          const before = await getBlockchainState();

          // simulate the transaction
          await blockchain.simulateTransaction(simTx, parentBlock, {});

          // copy the trie, its database, the vm, and the accounts again for comparison
          const after = await getBlockchainState();

          // simulating a transaction does not change any of the data
          assert.deepStrictEqual(before, after);

          // as a sanity check, confirm sending a real transaction does alter state
          await blockchain.queueTransaction(
            TransactionFactory.fromRpc(transaction, blockchain.common),
            privateKey
          );
          // wait for that new block to be mined
          await blockchain.once("block");

          // copy the trie, its database, the vm, and the accounts again for comparison
          const afterTx = await getBlockchainState();

          // simulating a transaction does change the trie root, db and VM accounts
          assert.notDeepStrictEqual(before, afterTx);
        });

        it("does not persist changes to vm or state trie when overrides are set", async () => {
          // copy the trie, its database, the vm, and the accounts
          const before = await getBlockchainState();

          // simulate the transaction, also setting overrides
          const overrides = {
            [from]: {
              balance: "0xffffffffffffffff",
              nonce: "0xfff",
              code: "0x12345678"
            }
          };
          await blockchain.simulateTransaction(simTx, parentBlock, overrides);

          // copy the trie, its database, the vm, and the accounts again for comparison
          const after = await getBlockchainState();

          // simulating a transaction with overrides does not change the trie or VM accounts
          assert.deepStrictEqual(before, after);

          // as a sanity check, confirm sending a real transaction does alter state
          await blockchain.queueTransaction(
            TransactionFactory.fromRpc(transaction, blockchain.common),
            privateKey
          );
          // wait for that new block to be mined
          await blockchain.once("block");

          // copy the trie, its database, the vm, and the accounts again for comparison
          const afterTx = await getBlockchainState();

          // simulating a transaction does change the trie root, db and VM accounts
          assert.notDeepStrictEqual(before, afterTx);
        });
      });
    });
  });
});<|MERGE_RESOLUTION|>--- conflicted
+++ resolved
@@ -8,12 +8,6 @@
 import Blockchain from "../../../src/blockchain";
 import Wallet from "../../../src/wallet";
 import { Address } from "@ganache/ethereum-address";
-<<<<<<< HEAD
-import { Address as EthereumJsAddress } from "ethereumjs-util";
-import { SimulationTransaction } from "../../../src/helpers/simulations";
-=======
-import { SimulationTransaction } from "../../../src/helpers/run-call";
->>>>>>> 8016f7c0
 import { Block, RuntimeBlock } from "@ganache/ethereum-block";
 import {
   LegacyRpcTransaction,
@@ -22,6 +16,7 @@
 import { EthereumOptionsConfig } from "@ganache/ethereum-options";
 import { GanacheTrie } from "../../../src/helpers/trie";
 import { Transaction } from "@ganache/ethereum-transaction";
+import { SimulationTransaction } from "../../../src/helpers/simulations";
 
 const encodeValue = (val: number | string) => {
   return Quantity.toBuffer(val).toString("hex").padStart(64, "0");
