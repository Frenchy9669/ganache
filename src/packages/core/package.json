{
  "name": "@ganache/core",
  "publishConfig": {
    "access": "public"
  },
  "version": "0.6.0",
  "description": "A library to create a local blockchain for fast Ethereum development.",
  "author": "David Murdoch <david@trufflesuite.com> (https://davidmurdoch.com)",
  "homepage": "https://github.com/trufflesuite/ganache/tree/develop/src/packages/core#readme",
  "license": "MIT",
  "main": "lib/index.js",
  "typings": "typings",
  "source": "index.ts",
  "directories": {
    "lib": "lib",
    "test": "tests"
  },
  "files": [
    "lib",
    "typings"
  ],
  "repository": {
    "type": "git",
    "url": "https://github.com/trufflesuite/ganache.git",
    "directory": "src/packages/core"
  },
  "scripts": {
    "tsc": "tsc --build",
    "test": "nyc npm run mocha && npm run mocha:fallback",
    "mocha:fallback": "cross-env UWS_USE_FALLBACK=true npm run mocha",
    "mocha": "cross-env TS_NODE_PROJECT=tsconfig.json TS_NODE_FILES=true mocha --timeout 5000 --exit --colors --throw-deprecation --trace-warnings --check-leaks --require ts-node/register 'tests/**/*.test.ts'"
  },
  "bugs": {
    "url": "https://github.com/trufflesuite/ganache/issues"
  },
  "keywords": [
    "ganache",
    "ganache-core",
    "ethereum",
    "evm",
    "blockchain",
    "smart contracts",
    "dapps",
    "solidity",
    "vyper",
    "fe",
    "web3",
    "tooling"
  ],
  "dependencies": {
<<<<<<< HEAD
    "@ganache/ethereum": "0.5.4",
    "@ganache/flavors": "0.5.4",
    "@ganache/options": "0.5.3",
    "@ganache/utils": "0.5.3",
=======
    "@ganache/ethereum": "0.6.0",
    "@ganache/flavors": "0.6.0",
    "@ganache/options": "0.6.0",
    "@ganache/tezos": "0.6.0",
    "@ganache/utils": "0.6.0",
>>>>>>> d8cfb81e
    "@trufflesuite/uws-js-unofficial": "20.10.0-unofficial.1",
    "aggregate-error": "3.1.0",
    "emittery": "0.10.0",
    "promise.allsettled": "1.0.4"
  },
  "devDependencies": {
    "@types/mocha": "9.0.0",
    "@types/promise.allsettled": "1.0.3",
    "@types/superagent": "4.1.10",
    "cross-env": "7.0.3",
    "mocha": "9.1.3",
    "nyc": "15.1.0",
    "superagent": "6.1.0",
    "ts-node": "10.4.0",
    "typescript": "4.6.4",
    "ws": "8.2.3"
  }
}<|MERGE_RESOLUTION|>--- conflicted
+++ resolved
@@ -48,18 +48,10 @@
     "tooling"
   ],
   "dependencies": {
-<<<<<<< HEAD
-    "@ganache/ethereum": "0.5.4",
-    "@ganache/flavors": "0.5.4",
-    "@ganache/options": "0.5.3",
-    "@ganache/utils": "0.5.3",
-=======
     "@ganache/ethereum": "0.6.0",
     "@ganache/flavors": "0.6.0",
     "@ganache/options": "0.6.0",
-    "@ganache/tezos": "0.6.0",
     "@ganache/utils": "0.6.0",
->>>>>>> d8cfb81e
     "@trufflesuite/uws-js-unofficial": "20.10.0-unofficial.1",
     "aggregate-error": "3.1.0",
     "emittery": "0.10.0",
