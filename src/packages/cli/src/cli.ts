#!/usr/bin/env node

import Readline from "readline";
import Ganache, { ServerStatus } from "@ganache/core";
import { $INLINE_JSON } from "ts-transformer-inline-file";
import args from "./args";
<<<<<<< HEAD
import { EthereumFlavorName, TezosFlavorName } from "@ganache/flavors";
import initializeEthereum from "./initialize/ethereum";
import initializeTezos from "./initialize/tezos";
import { Provider as TezosProvider } from "@ganache/tezos";
import { Provider as EthereumProvider } from "@ganache/ethereum";
=======
import { EthereumFlavorName, FilecoinFlavorName } from "@ganache/flavors";
import initializeEthereum from "./initialize/ethereum";
import initializeFilecoin from "./initialize/filecoin";
import type { Provider as FilecoinProvider } from "@ganache/filecoin";
import type { Provider as EthereumProvider } from "@ganache/ethereum";
>>>>>>> 5cbf4e2c

const logAndForceExit = (messages: any[], exitCode = 0) => {
  // https://nodejs.org/api/process.html#process_process_exit_code
  // writes to process.stdout in Node.js are sometimes asynchronous and may occur over
  // multiple ticks of the Node.js event loop. Calling process.exit(), however, forces
  // the process to exit before those additional writes to stdout can be performed.
  // se we set stdout to block in order to successfully log before exiting
  if ((process.stdout as any)._handle) {
    (process.stdout as any)._handle.setBlocking(true);
  }
  try {
    messages.forEach(message => console.log(message));
  } catch (e) {
    console.log(e);
  }

  // force the process to exit
  process.exit(exitCode);
};

const { version: coreVersion } = $INLINE_JSON("../../core/package.json");
const { version: cliVersion } = $INLINE_JSON("../package.json");
const { version } = $INLINE_JSON("../../ganache/package.json");
const detailedVersion = `ganache v ${version} (@ganache/cli: ${cliVersion}, @ganache/core: ${coreVersion})`;

const isDocker =
  "DOCKER" in process.env && process.env.DOCKER.toLowerCase() === "true";

const argv = args(detailedVersion, isDocker);

const flavor = argv.flavor;

const cliSettings = argv.server;

console.log(detailedVersion);

let server: ReturnType<typeof Ganache.server>;
try {
  server = Ganache.server(argv);
} catch (error) {
  console.error(error.message);
  process.exit(1);
}

let started = false;
process.on("uncaughtException", function (e) {
  if (started) {
    logAndForceExit([e], 1);
  } else {
    logAndForceExit([e.stack], 1);
  }
});

let receivedShutdownSignal: boolean = false;
const handleSignal = async (signal: NodeJS.Signals) => {
  console.log(`\nReceived shutdown signal: ${signal}`);
  closeHandler();
};
const closeHandler = async () => {
  try {
    // graceful shutdown
    switch (server.status) {
      case ServerStatus.opening:
        receivedShutdownSignal = true;
        console.log("Server is currently starting; waiting…");
        return;
      case ServerStatus.open:
        console.log("Shutting down…");
        await server.close();
        console.log("Server has been shut down");
        break;
    }
    // don't just call `process.exit()` here, as we don't want to hide shutdown
    // errors behind a forced shutdown. Note: `process.exitCode` doesn't do
    // anything other than act as a place to anchor this comment :-)
    process.exitCode = 0;
  } catch (err) {
    logAndForceExit(
      [
        "\nReceived an error while attempting to shut down the server: ",
        err.stack || err
      ],
      1
    );
  }
};

// See http://stackoverflow.com/questions/10021373/what-is-the-windows-equivalent-of-process-onsigint-in-node-js
if (process.platform === "win32") {
  const rl = (require("readline") as typeof Readline)
    .createInterface({
      input: process.stdin,
      output: process.stdout
    })
    .on("SIGINT", () => {
      // we must "close" the RL interface otherwise the process will think we
      // are still listening
      // https://nodejs.org/api/readline.html#readline_event_sigint
      rl.close();
      handleSignal("SIGINT");
    });
}

process.on("SIGINT", handleSignal);
process.on("SIGTERM", handleSignal);
process.on("SIGHUP", handleSignal);

async function startGanache(err: Error) {
  if (err) {
    console.log(err);
    process.exitCode = 1;
    return;
  } else if (receivedShutdownSignal) {
    closeHandler();
    return;
  }
  started = true;

  switch (flavor) {
<<<<<<< HEAD
    case TezosFlavorName: {
      server.provider.on("connect", () => {
        initializeTezos(server.provider as TezosProvider, cliSettings);
      });
=======
    case FilecoinFlavorName: {
      await initializeFilecoin(
        server.provider as FilecoinProvider,
        cliSettings
      );
>>>>>>> 5cbf4e2c
      break;
    }
    case EthereumFlavorName:
    default: {
      initializeEthereum(server.provider as EthereumProvider, cliSettings);
      break;
    }
  }
}
console.log("Starting RPC server");
server.listen(cliSettings.port, cliSettings.host, startGanache);<|MERGE_RESOLUTION|>--- conflicted
+++ resolved
@@ -4,19 +4,13 @@
 import Ganache, { ServerStatus } from "@ganache/core";
 import { $INLINE_JSON } from "ts-transformer-inline-file";
 import args from "./args";
-<<<<<<< HEAD
-import { EthereumFlavorName, TezosFlavorName } from "@ganache/flavors";
-import initializeEthereum from "./initialize/ethereum";
-import initializeTezos from "./initialize/tezos";
-import { Provider as TezosProvider } from "@ganache/tezos";
-import { Provider as EthereumProvider } from "@ganache/ethereum";
-=======
-import { EthereumFlavorName, FilecoinFlavorName } from "@ganache/flavors";
+import { EthereumFlavorName, FilecoinFlavorName, TezosFlavorName } from "@ganache/flavors";
 import initializeEthereum from "./initialize/ethereum";
 import initializeFilecoin from "./initialize/filecoin";
+import initializeTezos from "./initialize/tezos";
 import type { Provider as FilecoinProvider } from "@ganache/filecoin";
 import type { Provider as EthereumProvider } from "@ganache/ethereum";
->>>>>>> 5cbf4e2c
+import type { Provider as TezosProvider } from "@ganache/tezos";
 
 const logAndForceExit = (messages: any[], exitCode = 0) => {
   // https://nodejs.org/api/process.html#process_process_exit_code
@@ -136,19 +130,19 @@
   started = true;
 
   switch (flavor) {
-<<<<<<< HEAD
-    case TezosFlavorName: {
-      server.provider.on("connect", () => {
-        initializeTezos(server.provider as TezosProvider, cliSettings);
-      });
-=======
     case FilecoinFlavorName: {
       await initializeFilecoin(
         server.provider as FilecoinProvider,
         cliSettings
       );
->>>>>>> 5cbf4e2c
       break;
+    }
+    case TezosFlavorName: {
+      initializeTezos(
+        server.provider as unknown as TezosProvider,
+        cliSettings
+      );
+     break;
     }
     case EthereumFlavorName:
     default: {
