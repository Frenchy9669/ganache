{
  "name": "@ganache/cli",
  "publishConfig": {
    "access": "public"
  },
  "version": "0.6.0",
  "description": "",
  "author": "David Murdoch",
  "homepage": "https://github.com/trufflesuite/ganache/tree/develop/src/packages/cli#readme",
  "license": "MIT",
  "main": "lib/index.js",
  "typings": "typings",
  "source": "index.ts",
  "bin": {
    "ganache": "./lib/src/cli.js",
    "ganache-cli": "./lib/src/cli.js"
  },
  "directories": {
    "lib": "lib",
    "test": "tests"
  },
  "files": [
    "lib",
    "typings"
  ],
  "repository": {
    "type": "git",
    "url": "https://github.com/trufflesuite/ganache.git",
    "directory": "src/packages/cli"
  },
  "scripts": {
    "tsc": "tsc --build",
    "test": "nyc npm run mocha",
    "mocha": "cross-env TS_NODE_FILES=true mocha --exit --check-leaks --throw-deprecation --trace-warnings --require ts-node/register 'tests/**/*.test.ts'",
    "start": "cross-env node --require ts-node/register --inspect src/cli.ts"
  },
  "bugs": {
    "url": "https://github.com/trufflesuite/ganache/issues"
  },
  "keywords": [
    "ganache",
    "ganache-cli",
    "ethereum",
    "evm",
    "blockchain",
    "smart contracts",
    "dapps",
    "solidity",
    "vyper",
    "fe",
    "web3",
    "tooling",
    "truffle"
  ],
  "devDependencies": {
    "@ganache/ethereum": "0.6.0",
    "@ganache/filecoin": "0.6.0",
    "@types/mocha": "9.0.0",
    "cross-env": "7.0.3",
    "mocha": "9.1.3",
    "ts-node": "10.4.0",
    "typescript": "4.6.4"
  },
  "dependencies": {
    "@ganache/colors": "0.3.0",
<<<<<<< HEAD
    "@ganache/core": "0.5.3",
    "@ganache/flavors": "0.5.3",
    "@ganache/options": "0.5.2",
    "@ganache/utils": "0.5.2",
    "@ganache/version-check": "0.1.0",
=======
    "@ganache/core": "0.6.0",
    "@ganache/flavors": "0.6.0",
    "@ganache/options": "0.6.0",
    "@ganache/utils": "0.6.0",
>>>>>>> a18a0f11
    "@types/node": "17.0.0",
    "chalk": "4.1.0",
    "ethereumjs-util": "7.1.5",
    "marked-terminal": "4.1.0"
  }
}<|MERGE_RESOLUTION|>--- conflicted
+++ resolved
@@ -63,18 +63,11 @@
   },
   "dependencies": {
     "@ganache/colors": "0.3.0",
-<<<<<<< HEAD
-    "@ganache/core": "0.5.3",
-    "@ganache/flavors": "0.5.3",
-    "@ganache/options": "0.5.2",
-    "@ganache/utils": "0.5.2",
-    "@ganache/version-check": "0.1.0",
-=======
     "@ganache/core": "0.6.0",
     "@ganache/flavors": "0.6.0",
     "@ganache/options": "0.6.0",
     "@ganache/utils": "0.6.0",
->>>>>>> a18a0f11
+    "@ganache/version-check": "0.1.0",
     "@types/node": "17.0.0",
     "chalk": "4.1.0",
     "ethereumjs-util": "7.1.5",
