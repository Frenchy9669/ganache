{
  "name": "@ganache/cli",
  "publishConfig": {
    "access": "public"
  },
  "version": "0.5.4",
  "description": "",
  "author": "David Murdoch",
  "homepage": "https://github.com/trufflesuite/ganache/tree/develop/src/packages/cli#readme",
  "license": "MIT",
  "main": "lib/index.js",
  "typings": "typings",
  "source": "index.ts",
  "bin": {
    "ganache": "./lib/src/cli.js",
    "ganache-cli": "./lib/src/cli.js"
  },
  "directories": {
    "lib": "lib",
    "test": "tests"
  },
  "files": [
    "lib",
    "typings"
  ],
  "repository": {
    "type": "git",
    "url": "https://github.com/trufflesuite/ganache.git",
    "directory": "src/packages/cli"
  },
  "scripts": {
    "tsc": "tsc --build",
    "test": "nyc npm run mocha",
    "mocha": "cross-env TS_NODE_FILES=true mocha --exit --check-leaks --throw-deprecation --trace-warnings --require ts-node/register 'tests/**/*.test.ts'",
    "start": "cross-env node --require ts-node/register --inspect src/cli.ts"
  },
  "bugs": {
    "url": "https://github.com/trufflesuite/ganache/issues"
  },
  "keywords": [
    "ganache",
    "ganache-cli",
    "ethereum",
    "evm",
    "blockchain",
    "smart contracts",
    "dapps",
    "solidity",
    "vyper",
    "fe",
    "web3",
    "tooling",
    "truffle"
  ],
  "devDependencies": {
<<<<<<< HEAD
    "@ganache/ethereum": "0.5.3",
=======
    "@ganache/ethereum": "0.5.4",
    "@ganache/filecoin": "0.5.3",
>>>>>>> edc2ad56
    "@types/mocha": "9.0.0",
    "cross-env": "7.0.3",
    "mocha": "9.1.3",
    "ts-node": "10.4.0",
    "typescript": "4.6.4"
  },
  "dependencies": {
    "@ganache/colors": "0.3.0",
    "@ganache/core": "0.5.4",
    "@ganache/flavors": "0.5.4",
    "@ganache/options": "0.5.3",
    "@ganache/utils": "0.5.3",
    "@types/node": "17.0.0",
    "chalk": "4.1.0",
    "ethereumjs-util": "7.1.5",
    "marked-terminal": "4.1.0"
  }
}<|MERGE_RESOLUTION|>--- conflicted
+++ resolved
@@ -53,12 +53,7 @@
     "truffle"
   ],
   "devDependencies": {
-<<<<<<< HEAD
-    "@ganache/ethereum": "0.5.3",
-=======
     "@ganache/ethereum": "0.5.4",
-    "@ganache/filecoin": "0.5.3",
->>>>>>> edc2ad56
     "@types/mocha": "9.0.0",
     "cross-env": "7.0.3",
     "mocha": "9.1.3",
