import {
  Connector as EthereumConnector,
  EthereumProvider
} from "@ganache/ethereum";
<<<<<<< HEAD
=======
export type { EthereumProvider, Ethereum } from "@ganache/ethereum";
export type { FilecoinProvider } from "@ganache/filecoin";
import type { FilecoinConnector, FilecoinProvider } from "@ganache/filecoin";
>>>>>>> 7b95d756
import {
  EthereumDefaults,
  EthereumProviderOptions,
  EthereumLegacyProviderOptions
} from "@ganache/ethereum-options";
// import { TezosDefaults, TezosProviderOptions } from "@ganache/tezos-options";
import { TruffleColors } from "@ganache/colors";
import chalk from "chalk";

// we need "@ganache/options" in order for TS to properly infer types for `DefaultOptionsByName`
import "@ganache/options";
import { Executor } from "@ganache/utils";

const NEED_HELP = "Need help? Reach out to the Truffle community at";
const COMMUNITY_LINK = "https://trfl.io/support";

export const EthereumFlavorName = "ethereum";

export const DefaultFlavor = EthereumFlavorName;

export const DefaultOptionsByName = {
  [EthereumFlavorName]: EthereumDefaults
};

export type ConnectorsByName = {
  [EthereumFlavorName]: EthereumConnector;
};

export type OptionsByName = {
  [EthereumFlavorName]: EthereumProviderOptions;
};

export type FlavorName = keyof ConnectorsByName;

export type Connector = {
  [K in FlavorName]: ConnectorsByName[K];
}[FlavorName];

<<<<<<< HEAD
export function GetConnector<T = any>(
  flavor: T,
  providerOptions: Options<typeof flavor>,
  executor: Executor
): unknown {
  if (flavor.toString() === DefaultFlavor) {
    return new EthereumConnector(providerOptions, executor) as unknown;
=======
export function GetConnector<Flavor extends FlavorName>(
  flavor: Flavor,
  providerOptions: FlavorOptions<typeof flavor>,
  executor: Executor
): ConnectorsByName[Flavor] {
  if (flavor === DefaultFlavor) {
    return new EthereumConnector(
      providerOptions,
      executor
    ) as ConnectorsByName[Flavor];
>>>>>>> 7b95d756
  }
  try {
    // for future plugin compatibility
    // for backward compatibility, filecoin is also supported along with @ganache/filecoin
    const pluginPackageName =
      flavor.toString() === "filecoin"
        ? "@ganache/" + flavor.toString()
        : flavor.toString();

    const pluginPackageExports = eval("require")(pluginPackageName);
    const pluginPackage = pluginPackageExports.default
      ? pluginPackageExports.default
      : pluginPackageExports;
    return new pluginPackage.Connector(providerOptions, executor);
  } catch (e: any) {
    if (e.message.includes(`Cannot find module '${flavor}'`)) {
      // we print and exit rather than throw to prevent webpack output from being
      // spat out for the line number
      console.warn(
        chalk`\n\n{red.bold ERROR:} Could not find Ganache flavor (${flavor}); ` +
          `it probably\nneeds to be installed.\n` +
          ` ▸ if you're using Ganache as a library run: \n` +
          chalk`   {blue.bold $ npm install ${flavor}}\n` +
          ` ▸ if you're using Ganache as a CLI run: \n` +
          chalk`   {blue.bold $ npm install --global ${flavor}}\n\n` +
          chalk`{hex("${TruffleColors.porsche}").bold ${NEED_HELP}}\n` +
          chalk`{hex("${TruffleColors.turquoise}") ${COMMUNITY_LINK}}\n\n`
      );
      process.exit(1);
    } else {
      throw e;
    }
  }
}

/**
 * @public
 */
export type Provider = EthereumProvider | any;

type EthereumOptions<T = "ethereum"> = {
  flavor?: T;
} & (EthereumProviderOptions | EthereumLegacyProviderOptions);

<<<<<<< HEAD
export type Options<T = any> = T extends "ethereum" ? EthereumOptions<T> : any;
=======
type FilecoinOptions<T = "filecoin"> = {
  flavor: T;
} & (FilecoinProviderOptions | FilecoinLegacyProviderOptions);

export type FlavorOptions<T extends "filecoin" | "ethereum"> =
  T extends "filecoin"
    ? FilecoinOptions<T>
    : T extends "ethereum"
    ? EthereumOptions<T>
    : never;
>>>>>>> 7b95d756
<|MERGE_RESOLUTION|>--- conflicted
+++ resolved
@@ -2,12 +2,7 @@
   Connector as EthereumConnector,
   EthereumProvider
 } from "@ganache/ethereum";
-<<<<<<< HEAD
-=======
 export type { EthereumProvider, Ethereum } from "@ganache/ethereum";
-export type { FilecoinProvider } from "@ganache/filecoin";
-import type { FilecoinConnector, FilecoinProvider } from "@ganache/filecoin";
->>>>>>> 7b95d756
 import {
   EthereumDefaults,
   EthereumProviderOptions,
@@ -46,7 +41,6 @@
   [K in FlavorName]: ConnectorsByName[K];
 }[FlavorName];
 
-<<<<<<< HEAD
 export function GetConnector<T = any>(
   flavor: T,
   providerOptions: Options<typeof flavor>,
@@ -54,18 +48,6 @@
 ): unknown {
   if (flavor.toString() === DefaultFlavor) {
     return new EthereumConnector(providerOptions, executor) as unknown;
-=======
-export function GetConnector<Flavor extends FlavorName>(
-  flavor: Flavor,
-  providerOptions: FlavorOptions<typeof flavor>,
-  executor: Executor
-): ConnectorsByName[Flavor] {
-  if (flavor === DefaultFlavor) {
-    return new EthereumConnector(
-      providerOptions,
-      executor
-    ) as ConnectorsByName[Flavor];
->>>>>>> 7b95d756
   }
   try {
     // for future plugin compatibility
@@ -110,17 +92,4 @@
   flavor?: T;
 } & (EthereumProviderOptions | EthereumLegacyProviderOptions);
 
-<<<<<<< HEAD
-export type Options<T = any> = T extends "ethereum" ? EthereumOptions<T> : any;
-=======
-type FilecoinOptions<T = "filecoin"> = {
-  flavor: T;
-} & (FilecoinProviderOptions | FilecoinLegacyProviderOptions);
-
-export type FlavorOptions<T extends "filecoin" | "ethereum"> =
-  T extends "filecoin"
-    ? FilecoinOptions<T>
-    : T extends "ethereum"
-    ? EthereumOptions<T>
-    : never;
->>>>>>> 7b95d756
+export type Options<T = any> = T extends "ethereum" ? EthereumOptions<T> : any;