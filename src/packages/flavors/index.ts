import {
  Connector as EthereumConnector,
  Provider as EthereumProvider
} from "@ganache/ethereum";
<<<<<<< HEAD
=======
export type {Provider as EthereumProvider} from "@ganache/ethereum";
export type {Provider as FilecoinProvider} from "@ganache/filecoin";
import type {
  Connector as FilecoinConnector,
  Provider as FilecoinProvider
} from "@ganache/filecoin";
>>>>>>> 3c80e410
import {
  EthereumDefaults,
  EthereumProviderOptions,
  EthereumLegacyProviderOptions
} from "@ganache/ethereum-options";
// import { TezosDefaults, TezosProviderOptions } from "@ganache/tezos-options";
import { TruffleColors } from "@ganache/colors";
import chalk from "chalk";

// we need "@ganache/options" in order for TS to properly infer types for `DefaultOptionsByName`
import "@ganache/options";
import { Executor } from "@ganache/utils";

const NEED_HELP = "Need help? Reach out to the Truffle community at";
const COMMUNITY_LINK = "https://trfl.io/support";

export const EthereumFlavorName = "ethereum";

export const DefaultFlavor = EthereumFlavorName;

export const DefaultOptionsByName = {
  [EthereumFlavorName]: EthereumDefaults
};

export type ConnectorsByName = {
  [EthereumFlavorName]: EthereumConnector;
};

export type OptionsByName = {
  [EthereumFlavorName]: EthereumProviderOptions;
};

export type FlavorName = keyof ConnectorsByName;

export type Connector = {
  [K in keyof ConnectorsByName]: ConnectorsByName[K];
}[keyof ConnectorsByName];

export function GetConnector<T = any>(
  flavor: T,
  providerOptions: Options<typeof flavor>,
  executor: Executor
): unknown {
  if (flavor.toString() === DefaultFlavor) {
    return new EthereumConnector(providerOptions, executor) as unknown;
  }
  try {
    switch (flavor.toString()) {
      default: {
        // for future plugin compat
        const { Connector } = require("@ganache/" + flavor.toString());

        return new Connector(providerOptions, executor);
      }
    }
  } catch (e: any) {
    if (e.message.includes(`Cannot find module '${flavor}'`)) {
      // we print and exit rather than throw to prevent webpack output from being
      // spat out for the line number
      console.warn(
        chalk`\n\n{red.bold ERROR:} Could not find Ganache flavor (${flavor}); ` +
          `it probably\nneeds to be installed.\n` +
          ` ▸ if you're using Ganache as a library run: \n` +
          chalk`   {blue.bold $ npm install ${flavor}}\n` +
          ` ▸ if you're using Ganache as a CLI run: \n` +
          chalk`   {blue.bold $ npm install --global ${flavor}}\n\n` +
          chalk`{hex("${TruffleColors.porsche}").bold ${NEED_HELP}}\n` +
          chalk`{hex("${TruffleColors.turquoise}") ${COMMUNITY_LINK}}\n\n`
      );
      process.exit(1);
    } else {
      throw e;
    }
  }
}

/**
 * @public
 */
export type Provider = EthereumProvider | any;

type EthereumOptions<T = "ethereum"> = {
  flavor?: T;
} & (EthereumProviderOptions | EthereumLegacyProviderOptions);

export type Options<T = any> = T extends "ethereum" ? EthereumOptions<T> : any;<|MERGE_RESOLUTION|>--- conflicted
+++ resolved
@@ -2,15 +2,6 @@
   Connector as EthereumConnector,
   Provider as EthereumProvider
 } from "@ganache/ethereum";
-<<<<<<< HEAD
-=======
-export type {Provider as EthereumProvider} from "@ganache/ethereum";
-export type {Provider as FilecoinProvider} from "@ganache/filecoin";
-import type {
-  Connector as FilecoinConnector,
-  Provider as FilecoinProvider
-} from "@ganache/filecoin";
->>>>>>> 3c80e410
 import {
   EthereumDefaults,
   EthereumProviderOptions,
