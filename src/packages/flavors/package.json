{
  "name": "@ganache/flavors",
  "publishConfig": {
    "access": "public"
  },
  "version": "0.5.4",
  "description": "Ganache's flavors enumeration and TypeScript types",
  "author": "David Murdoch <david@trufflesuite.com> (https://davidmurdoch.com)",
  "homepage": "https://github.com/trufflesuite/ganache/tree/develop/src/packages/flavors#readme",
  "license": "MIT",
  "main": "lib/index.js",
  "typings": "typings",
  "source": "index.ts",
  "directories": {
    "lib": "lib",
    "test": "tests"
  },
  "files": [
    "lib",
    "typings"
  ],
  "repository": {
    "type": "git",
    "url": "https://github.com/trufflesuite/ganache.git",
    "directory": "src/packages/flavors"
  },
  "scripts": {
    "tsc": "tsc --build",
    "test": "echo 'no tests'"
  },
  "bugs": {
    "url": "https://github.com/trufflesuite/ganache/issues"
  },
  "keywords": [
    "ganache",
    "ganache-flavors",
    "ethereum",
    "evm",
    "blockchain",
    "smart contracts",
    "dapps",
    "solidity",
    "vyper",
    "fe",
    "web3",
    "tooling"
  ],
  "dependencies": {
    "@ganache/colors": "0.3.0",
<<<<<<< HEAD
    "@ganache/ethereum": "0.5.3",
    "@ganache/ethereum-options": "0.5.3",
    "@ganache/options": "0.5.2",
    "@ganache/utils": "0.5.2",
=======
    "@ganache/ethereum": "0.5.4",
    "@ganache/ethereum-options": "0.5.4",
    "@ganache/filecoin": "0.5.3",
    "@ganache/filecoin-options": "0.5.3",
    "@ganache/options": "0.5.3",
    "@ganache/tezos": "0.5.3",
    "@ganache/utils": "0.5.3",
>>>>>>> edc2ad56
    "chalk": "4.1.0"
  },
  "devDependencies": {
    "@types/mocha": "9.0.0",
    "cross-env": "7.0.3",
    "mocha": "9.1.3",
    "ts-node": "10.4.0",
    "typescript": "4.6.4"
  }
}<|MERGE_RESOLUTION|>--- conflicted
+++ resolved
@@ -47,20 +47,10 @@
   ],
   "dependencies": {
     "@ganache/colors": "0.3.0",
-<<<<<<< HEAD
-    "@ganache/ethereum": "0.5.3",
-    "@ganache/ethereum-options": "0.5.3",
-    "@ganache/options": "0.5.2",
-    "@ganache/utils": "0.5.2",
-=======
     "@ganache/ethereum": "0.5.4",
     "@ganache/ethereum-options": "0.5.4",
-    "@ganache/filecoin": "0.5.3",
-    "@ganache/filecoin-options": "0.5.3",
     "@ganache/options": "0.5.3",
-    "@ganache/tezos": "0.5.3",
     "@ganache/utils": "0.5.3",
->>>>>>> edc2ad56
     "chalk": "4.1.0"
   },
   "devDependencies": {
